
#if !defined(WASMER_H_MACROS)
#define WASMER_H_MACROS

#if defined(MSVC)
#if defined(_M_AMD64)
#define ARCH_X86_64
#endif
#endif

#if defined(GCC) || defined(__GNUC__) || defined(__clang__)
#if defined(__x86_64__)
#define ARCH_X86_64
#endif
#endif

#define WASMER_WASI_ENABLED
#endif // WASMER_H_MACROS


#ifndef WASMER_H
#define WASMER_H

#include <stdarg.h>
#include <stdbool.h>
#include <stdint.h>
#include <stdlib.h>

<<<<<<< HEAD
=======
#if defined(WASMER_WASI_ENABLED)
>>>>>>> 7e05bbf0
enum Version {
  /**
   * Version cannot be detected or is unknown.
   */
  Unknown = 0,
  /**
<<<<<<< HEAD
   * `wasi_unstable`.
   */
  Snapshot0 = 1,
  /**
   * `wasi_snapshot_preview1`.
   */
  Snapshot1 = 2,
};
typedef uint8_t Version;
=======
   * Latest version. See `wasmer_wasi::WasiVersion::Latest` to
   * leran more.
   */
  Latest = 1,
  /**
   * `wasi_unstable`.
   */
  Snapshot0 = 2,
  /**
   * `wasi_snapshot_preview1`.
   */
  Snapshot1 = 3,
};
typedef uint8_t Version;
#endif
>>>>>>> 7e05bbf0

/**
 * List of export/import kinds.
 */
enum wasmer_import_export_kind {
  WASM_FUNCTION = 0,
  WASM_GLOBAL = 1,
  WASM_MEMORY = 2,
  WASM_TABLE = 3,
};
typedef uint32_t wasmer_import_export_kind;

typedef enum {
  WASMER_OK = 1,
  WASMER_ERROR = 2,
} wasmer_result_t;

enum wasmer_value_tag {
  WASM_I32,
  WASM_I64,
  WASM_F32,
  WASM_F64,
};
typedef uint32_t wasmer_value_tag;

typedef struct {

} wasmer_module_t;

typedef struct {

} wasmer_instance_t;

typedef struct {
  const uint8_t *bytes;
  uint32_t bytes_len;
} wasmer_byte_array;

#if defined(WASMER_EMSCRIPTEN_ENABLED)
/**
 * Type used to construct an import_object_t with Emscripten imports.
 */
typedef struct {

} wasmer_emscripten_globals_t;
#endif

typedef struct {

} wasmer_import_object_t;

/**
 * Opaque pointer to `NamedExportDescriptor`.
 */
typedef struct {

} wasmer_export_descriptor_t;

/**
 * Opaque pointer to `NamedExportDescriptors`.
 */
typedef struct {

} wasmer_export_descriptors_t;

/**
 * Opaque pointer to `wasmer_export_t`.
 */
typedef struct {

} wasmer_export_func_t;

typedef union {
  int32_t I32;
  int64_t I64;
  float F32;
  double F64;
} wasmer_value;

typedef struct {
  wasmer_value_tag tag;
  wasmer_value value;
} wasmer_value_t;

/**
 * Opaque pointer to `NamedExport`.
 */
typedef struct {

} wasmer_export_t;

typedef struct {

} wasmer_memory_t;

/**
 * Opaque pointer to `NamedExports`.
 */
typedef struct {

} wasmer_exports_t;

typedef struct {

} wasmer_global_t;

typedef struct {
  bool mutable_;
  wasmer_value_tag kind;
} wasmer_global_descriptor_t;

typedef struct {

} wasmer_import_descriptor_t;

typedef struct {

} wasmer_import_descriptors_t;

typedef struct {

} wasmer_import_func_t;

typedef struct {

} wasmer_table_t;

/**
 * Union of import/export value.
 */
typedef union {
  const wasmer_import_func_t *func;
  const wasmer_table_t *table;
  const wasmer_memory_t *memory;
  const wasmer_global_t *global;
} wasmer_import_export_value;

typedef struct {
  wasmer_byte_array module_name;
  wasmer_byte_array import_name;
  wasmer_import_export_kind tag;
  wasmer_import_export_value value;
} wasmer_import_t;

typedef struct {

} wasmer_import_object_iter_t;

typedef struct {

} wasmer_instance_context_t;

typedef struct {
  bool has_some;
  uint32_t some;
} wasmer_limit_option_t;

typedef struct {
  uint32_t min;
  wasmer_limit_option_t max;
} wasmer_limits_t;

typedef struct {

} wasmer_serialized_module_t;

#if (!defined(_WIN32) && defined(ARCH_X86_64))
typedef struct {

} wasmer_trampoline_buffer_builder_t;
#endif

#if (!defined(_WIN32) && defined(ARCH_X86_64))
typedef struct {

} wasmer_trampoline_callable_t;
#endif

#if (!defined(_WIN32) && defined(ARCH_X86_64))
typedef struct {

} wasmer_trampoline_buffer_t;
#endif

#if defined(WASMER_WASI_ENABLED)
/**
 * Opens a directory that's visible to the WASI module as `alias` but
 * is backed by the host file at `host_file_path`
 */
typedef struct {
  /**
   * What the WASI module will see in its virtual root
   */
  wasmer_byte_array alias;
  /**
   * The backing file that the WASI module will interact with via the alias
   */
  wasmer_byte_array host_file_path;
} wasmer_wasi_map_dir_entry_t;
#endif

/**
 * Creates a new Module from the given wasm bytes.
 *
 * Returns `wasmer_result_t::WASMER_OK` upon success.
 *
 * Returns `wasmer_result_t::WASMER_ERROR` upon failure. Use `wasmer_last_error_length`
 * and `wasmer_last_error_message` to get an error message.
 */
wasmer_result_t wasmer_compile(wasmer_module_t **module,
                               uint8_t *wasm_bytes,
                               uint32_t wasm_bytes_len);

#if defined(WASMER_EMSCRIPTEN_ENABLED)
/**
 * Convenience function for setting up arguments and calling the Emscripten
 * main function.
 *
 * WARNING:
 *
 * Do not call this function on untrusted code when operating without
 * additional sandboxing in place.
 * Emscripten has access to many host system calls and therefore may do very
 * bad things.
 */
wasmer_result_t wasmer_emscripten_call_main(wasmer_instance_t *instance,
                                            const wasmer_byte_array *args,
                                            unsigned int args_len);
#endif

#if defined(WASMER_EMSCRIPTEN_ENABLED)
/**
 * Destroy `wasmer_emscrpten_globals_t` created by
 * `wasmer_emscripten_get_emscripten_globals`.
 */
void wasmer_emscripten_destroy_globals(wasmer_emscripten_globals_t *globals);
#endif

#if defined(WASMER_EMSCRIPTEN_ENABLED)
/**
 * Create a `wasmer_import_object_t` with Emscripten imports, use
 * `wasmer_emscripten_get_emscripten_globals` to get a
 * `wasmer_emscripten_globals_t` from a `wasmer_module_t`.
 *
 * WARNING:
 *1
 * This `import_object_t` contains thin-wrappers around host system calls.
 * Do not use this to execute untrusted code without additional sandboxing.
 */
wasmer_import_object_t *wasmer_emscripten_generate_import_object(wasmer_emscripten_globals_t *globals);
#endif

#if defined(WASMER_EMSCRIPTEN_ENABLED)
/**
 * Create a `wasmer_emscripten_globals_t` from a Wasm module.
 */
wasmer_emscripten_globals_t *wasmer_emscripten_get_globals(const wasmer_module_t *module);
#endif

#if defined(WASMER_EMSCRIPTEN_ENABLED)
/**
 * Execute global constructors (required if the module is compiled from C++)
 * and sets up the internal environment.
 *
 * This function sets the data pointer in the same way that
 * [`wasmer_instance_context_data_set`] does.
 */
wasmer_result_t wasmer_emscripten_set_up(wasmer_instance_t *instance,
                                         wasmer_emscripten_globals_t *globals);
#endif

/**
 * Gets export descriptor kind
 */
wasmer_import_export_kind wasmer_export_descriptor_kind(wasmer_export_descriptor_t *export_);

/**
 * Gets name for the export descriptor
 */
wasmer_byte_array wasmer_export_descriptor_name(wasmer_export_descriptor_t *export_descriptor);

/**
 * Gets export descriptors for the given module
 *
 * The caller owns the object and should call `wasmer_export_descriptors_destroy` to free it.
 */
void wasmer_export_descriptors(const wasmer_module_t *module,
                               wasmer_export_descriptors_t **export_descriptors);

/**
 * Frees the memory for the given export descriptors
 */
void wasmer_export_descriptors_destroy(wasmer_export_descriptors_t *export_descriptors);

/**
 * Gets export descriptor by index
 */
wasmer_export_descriptor_t *wasmer_export_descriptors_get(wasmer_export_descriptors_t *export_descriptors,
                                                          int idx);

/**
 * Gets the length of the export descriptors
 */
int wasmer_export_descriptors_len(wasmer_export_descriptors_t *exports);

/**
 * Calls a `func` with the provided parameters.
 * Results are set using the provided `results` pointer.
 *
 * Returns `wasmer_result_t::WASMER_OK` upon success.
 *
 * Returns `wasmer_result_t::WASMER_ERROR` upon failure. Use `wasmer_last_error_length`
 * and `wasmer_last_error_message` to get an error message.
 */
wasmer_result_t wasmer_export_func_call(const wasmer_export_func_t *func,
                                        const wasmer_value_t *params,
                                        unsigned int params_len,
                                        wasmer_value_t *results,
                                        unsigned int results_len);

/**
 * Sets the params buffer to the parameter types of the given wasmer_export_func_t
 *
 * Returns `wasmer_result_t::WASMER_OK` upon success.
 *
 * Returns `wasmer_result_t::WASMER_ERROR` upon failure. Use `wasmer_last_error_length`
 * and `wasmer_last_error_message` to get an error message.
 */
wasmer_result_t wasmer_export_func_params(const wasmer_export_func_t *func,
                                          wasmer_value_tag *params,
                                          uint32_t params_len);

/**
 * Sets the result parameter to the arity of the params of the wasmer_export_func_t
 *
 * Returns `wasmer_result_t::WASMER_OK` upon success.
 *
 * Returns `wasmer_result_t::WASMER_ERROR` upon failure. Use `wasmer_last_error_length`
 * and `wasmer_last_error_message` to get an error message.
 */
wasmer_result_t wasmer_export_func_params_arity(const wasmer_export_func_t *func, uint32_t *result);

/**
 * Sets the returns buffer to the parameter types of the given wasmer_export_func_t
 *
 * Returns `wasmer_result_t::WASMER_OK` upon success.
 *
 * Returns `wasmer_result_t::WASMER_ERROR` upon failure. Use `wasmer_last_error_length`
 * and `wasmer_last_error_message` to get an error message.
 */
wasmer_result_t wasmer_export_func_returns(const wasmer_export_func_t *func,
                                           wasmer_value_tag *returns,
                                           uint32_t returns_len);

/**
 * Sets the result parameter to the arity of the returns of the wasmer_export_func_t
 *
 * Returns `wasmer_result_t::WASMER_OK` upon success.
 *
 * Returns `wasmer_result_t::WASMER_ERROR` upon failure. Use `wasmer_last_error_length`
 * and `wasmer_last_error_message` to get an error message.
 */
wasmer_result_t wasmer_export_func_returns_arity(const wasmer_export_func_t *func,
                                                 uint32_t *result);

/**
 * Gets wasmer_export kind
 */
wasmer_import_export_kind wasmer_export_kind(wasmer_export_t *export_);

/**
 * Gets name from wasmer_export
 */
wasmer_byte_array wasmer_export_name(wasmer_export_t *export_);

/**
 * Gets export func from export
 */
const wasmer_export_func_t *wasmer_export_to_func(const wasmer_export_t *export_);

/**
 * Gets a memory pointer from an export pointer.
 *
 * Returns `wasmer_result_t::WASMER_OK` upon success.
 *
 * Returns `wasmer_result_t::WASMER_ERROR` upon failure. Use `wasmer_last_error_length`
 * and `wasmer_last_error_message` to get an error message.
 */
wasmer_result_t wasmer_export_to_memory(const wasmer_export_t *export_, wasmer_memory_t **memory);

/**
 * Frees the memory for the given exports
 */
void wasmer_exports_destroy(wasmer_exports_t *exports);

/**
 * Gets wasmer_export by index
 */
wasmer_export_t *wasmer_exports_get(wasmer_exports_t *exports, int idx);

/**
 * Gets the length of the exports
 */
int wasmer_exports_len(wasmer_exports_t *exports);

/**
 * Frees memory for the given Global
 */
void wasmer_global_destroy(wasmer_global_t *global);

/**
 * Gets the value stored by the given Global
 */
wasmer_value_t wasmer_global_get(wasmer_global_t *global);

/**
 * Returns a descriptor (type, mutability) of the given Global
 */
wasmer_global_descriptor_t wasmer_global_get_descriptor(wasmer_global_t *global);

/**
 * Creates a new Global and returns a pointer to it.
 * The caller owns the object and should call `wasmer_global_destroy` to free it.
 */
wasmer_global_t *wasmer_global_new(wasmer_value_t value, bool mutable_);

/**
 * Sets the value stored by the given Global
 */
void wasmer_global_set(wasmer_global_t *global, wasmer_value_t value);

/**
 * Gets export descriptor kind
 */
wasmer_import_export_kind wasmer_import_descriptor_kind(wasmer_import_descriptor_t *export_);

/**
 * Gets module name for the import descriptor
 */
wasmer_byte_array wasmer_import_descriptor_module_name(wasmer_import_descriptor_t *import_descriptor);

/**
 * Gets name for the import descriptor
 */
wasmer_byte_array wasmer_import_descriptor_name(wasmer_import_descriptor_t *import_descriptor);

/**
 * Gets import descriptors for the given module
 *
 * The caller owns the object and should call `wasmer_import_descriptors_destroy` to free it.
 */
void wasmer_import_descriptors(const wasmer_module_t *module,
                               wasmer_import_descriptors_t **import_descriptors);

/**
 * Frees the memory for the given import descriptors
 */
void wasmer_import_descriptors_destroy(wasmer_import_descriptors_t *import_descriptors);

/**
 * Gets import descriptor by index
 */
wasmer_import_descriptor_t *wasmer_import_descriptors_get(wasmer_import_descriptors_t *import_descriptors,
                                                          unsigned int idx);

/**
 * Gets the length of the import descriptors
 */
unsigned int wasmer_import_descriptors_len(wasmer_import_descriptors_t *exports);

/**
 * Frees memory for the given Func
 */
void wasmer_import_func_destroy(wasmer_import_func_t *func);

/**
 * Creates new func
 *
 * The caller owns the object and should call `wasmer_import_func_destroy` to free it.
 */
wasmer_import_func_t *wasmer_import_func_new(void (*func)(void *data),
                                             const wasmer_value_tag *params,
                                             unsigned int params_len,
                                             const wasmer_value_tag *returns,
                                             unsigned int returns_len);

/**
 * Sets the params buffer to the parameter types of the given wasmer_import_func_t
 *
 * Returns `wasmer_result_t::WASMER_OK` upon success.
 *
 * Returns `wasmer_result_t::WASMER_ERROR` upon failure. Use `wasmer_last_error_length`
 * and `wasmer_last_error_message` to get an error message.
 */
wasmer_result_t wasmer_import_func_params(const wasmer_import_func_t *func,
                                          wasmer_value_tag *params,
                                          unsigned int params_len);

/**
 * Sets the result parameter to the arity of the params of the wasmer_import_func_t
 *
 * Returns `wasmer_result_t::WASMER_OK` upon success.
 *
 * Returns `wasmer_result_t::WASMER_ERROR` upon failure. Use `wasmer_last_error_length`
 * and `wasmer_last_error_message` to get an error message.
 */
wasmer_result_t wasmer_import_func_params_arity(const wasmer_import_func_t *func, uint32_t *result);

/**
 * Sets the returns buffer to the parameter types of the given wasmer_import_func_t
 *
 * Returns `wasmer_result_t::WASMER_OK` upon success.
 *
 * Returns `wasmer_result_t::WASMER_ERROR` upon failure. Use `wasmer_last_error_length`
 * and `wasmer_last_error_message` to get an error message.
 */
wasmer_result_t wasmer_import_func_returns(const wasmer_import_func_t *func,
                                           wasmer_value_tag *returns,
                                           unsigned int returns_len);

/**
 * Sets the result parameter to the arity of the returns of the wasmer_import_func_t
 *
 * Returns `wasmer_result_t::WASMER_OK` upon success.
 *
 * Returns `wasmer_result_t::WASMER_ERROR` upon failure. Use `wasmer_last_error_length`
 * and `wasmer_last_error_message` to get an error message.
 */
wasmer_result_t wasmer_import_func_returns_arity(const wasmer_import_func_t *func,
                                                 uint32_t *result);

/**
 * Frees memory of the given ImportObject
 */
void wasmer_import_object_destroy(wasmer_import_object_t *import_object);

/**
 * Extends an existing import object with new imports
 */
wasmer_result_t wasmer_import_object_extend(wasmer_import_object_t *import_object,
                                            const wasmer_import_t *imports,
                                            unsigned int imports_len);

/**
 * Gets an entry from an ImportObject at the name and namespace.
 * Stores `name`, `namespace`, and `import_export_value` in `import`.
 * Thus these must remain valid for the lifetime of `import`.
 *
 * The caller owns all data involved.
 * `import_export_value` will be written to based on `tag`.
 */
wasmer_result_t wasmer_import_object_get_import(const wasmer_import_object_t *import_object,
                                                wasmer_byte_array namespace_,
                                                wasmer_byte_array name,
                                                wasmer_import_t *import,
                                                wasmer_import_export_value *import_export_value,
                                                uint32_t tag);

/**
 * Frees the memory allocated in `wasmer_import_object_iter_next`
 *
 * This function does not free the memory in `wasmer_import_object_t`;
 * it only frees memory allocated while querying a `wasmer_import_object_t`.
 */
void wasmer_import_object_imports_destroy(wasmer_import_t *imports, uint32_t imports_len);

/**
 * Returns true if further calls to `wasmer_import_object_iter_next` will
 * not return any new data
 */
bool wasmer_import_object_iter_at_end(wasmer_import_object_iter_t *import_object_iter);

/**
 * Frees the memory allocated by `wasmer_import_object_iterate_functions`
 */
void wasmer_import_object_iter_destroy(wasmer_import_object_iter_t *import_object_iter);

/**
 * Writes the next value to `import`.  `WASMER_ERROR` is returned if there
 * was an error or there's nothing left to return.
 *
 * To free the memory allocated here, pass the import to `wasmer_import_object_imports_destroy`.
 * To check if the iterator is done, use `wasmer_import_object_iter_at_end`.
 */
wasmer_result_t wasmer_import_object_iter_next(wasmer_import_object_iter_t *import_object_iter,
                                               wasmer_import_t *import);

/**
 * Create an iterator over the functions in the import object.
 * Get the next import with `wasmer_import_object_iter_next`
 * Free the iterator with `wasmer_import_object_iter_destroy`
 */
wasmer_import_object_iter_t *wasmer_import_object_iterate_functions(const wasmer_import_object_t *import_object);

/**
 * Creates a new empty import object.
 * See also `wasmer_import_object_append`
 */
wasmer_import_object_t *wasmer_import_object_new(void);

/**
 * Calls an instances exported function by `name` with the provided parameters.
 * Results are set using the provided `results` pointer.
 *
 * Returns `wasmer_result_t::WASMER_OK` upon success.
 *
 * Returns `wasmer_result_t::WASMER_ERROR` upon failure. Use `wasmer_last_error_length`
 * and `wasmer_last_error_message` to get an error message.
 */
wasmer_result_t wasmer_instance_call(wasmer_instance_t *instance,
                                     const char *name,
                                     const wasmer_value_t *params,
                                     uint32_t params_len,
                                     wasmer_value_t *results,
                                     uint32_t results_len);

/**
 * Gets the `data` field within the context.
 */
void *wasmer_instance_context_data_get(const wasmer_instance_context_t *ctx);

/**
 * Sets the `data` field of the instance context. This context will be
 * passed to all imported function for instance.
 */
void wasmer_instance_context_data_set(wasmer_instance_t *instance, void *data_ptr);

/**
 * Extracts the instance's context and returns it.
 */
const wasmer_instance_context_t *wasmer_instance_context_get(wasmer_instance_t *instance);

/**
 * Gets the memory within the context at the index `memory_idx`.
 * The index is always 0 until multiple memories are supported.
 */
const wasmer_memory_t *wasmer_instance_context_memory(const wasmer_instance_context_t *ctx,
                                                      uint32_t _memory_idx);

/**
 * Frees memory for the given Instance
 */
void wasmer_instance_destroy(wasmer_instance_t *instance);

/**
 * Gets Exports for the given instance
 *
 * The caller owns the object and should call `wasmer_exports_destroy` to free it.
 */
void wasmer_instance_exports(wasmer_instance_t *instance, wasmer_exports_t **exports);

/**
 * Creates a new Instance from the given wasm bytes and imports.
 *
 * Returns `wasmer_result_t::WASMER_OK` upon success.
 *
 * Returns `wasmer_result_t::WASMER_ERROR` upon failure. Use `wasmer_last_error_length`
 * and `wasmer_last_error_message` to get an error message.
 */
wasmer_result_t wasmer_instantiate(wasmer_instance_t **instance,
                                   uint8_t *wasm_bytes,
                                   uint32_t wasm_bytes_len,
                                   wasmer_import_t *imports,
                                   int imports_len);

/**
 * Gets the length in bytes of the last error.
 * This can be used to dynamically allocate a buffer with the correct number of
 * bytes needed to store a message.
 *
 * # Example
 *
 * ```c
 * int error_len = wasmer_last_error_length();
 * char *error_str = malloc(error_len);
 * ```
 */
int wasmer_last_error_length(void);

/**
 * Stores the last error message into the provided buffer up to the given `length`.
 * The `length` parameter must be large enough to store the last error message.
 *
 * Returns the length of the string in bytes.
 * Returns `-1` if an error occurs.
 *
 * # Example
 *
 * ```c
 * int error_len = wasmer_last_error_length();
 * char *error_str = malloc(error_len);
 * wasmer_last_error_message(error_str, error_len);
 * printf("Error str: `%s`\n", error_str);
 * ```
 */
int wasmer_last_error_message(char *buffer, int length);

/**
 * Gets the start pointer to the bytes within a Memory
 */
uint8_t *wasmer_memory_data(const wasmer_memory_t *mem);

/**
 * Gets the size in bytes of a Memory
 */
uint32_t wasmer_memory_data_length(wasmer_memory_t *mem);

/**
 * Frees memory for the given Memory
 */
void wasmer_memory_destroy(wasmer_memory_t *memory);

/**
 * Grows a Memory by the given number of pages.
 *
 * Returns `wasmer_result_t::WASMER_OK` upon success.
 *
 * Returns `wasmer_result_t::WASMER_ERROR` upon failure. Use `wasmer_last_error_length`
 * and `wasmer_last_error_message` to get an error message.
 */
wasmer_result_t wasmer_memory_grow(wasmer_memory_t *memory, uint32_t delta);

/**
 * Returns the current length in pages of the given memory
 */
uint32_t wasmer_memory_length(const wasmer_memory_t *memory);

/**
 * Creates a new Memory for the given descriptor and initializes the given
 * pointer to pointer to a pointer to the new memory.
 *
 * The caller owns the object and should call `wasmer_memory_destroy` to free it.
 *
 * Returns `wasmer_result_t::WASMER_OK` upon success.
 *
 * Returns `wasmer_result_t::WASMER_ERROR` upon failure. Use `wasmer_last_error_length`
 * and `wasmer_last_error_message` to get an error message.
 */
wasmer_result_t wasmer_memory_new(wasmer_memory_t **memory, wasmer_limits_t limits);

/**
 * Deserialize the given serialized module.
 *
 * Returns `wasmer_result_t::WASMER_OK` upon success.
 *
 * Returns `wasmer_result_t::WASMER_ERROR` upon failure. Use `wasmer_last_error_length`
 * and `wasmer_last_error_message` to get an error message.
 */
wasmer_result_t wasmer_module_deserialize(wasmer_module_t **module,
                                          const wasmer_serialized_module_t *serialized_module);

/**
 * Frees memory for the given Module
 */
void wasmer_module_destroy(wasmer_module_t *module);

/**
 * Given:
 * * A prepared `wasmer` import-object
 * * A compiled wasmer module
 *
 * Instantiates a wasmer instance
 */
wasmer_result_t wasmer_module_import_instantiate(wasmer_instance_t **instance,
                                                 const wasmer_module_t *module,
                                                 const wasmer_import_object_t *import_object);

/**
 * Creates a new Instance from the given module and imports.
 *
 * Returns `wasmer_result_t::WASMER_OK` upon success.
 *
 * Returns `wasmer_result_t::WASMER_ERROR` upon failure. Use `wasmer_last_error_length`
 * and `wasmer_last_error_message` to get an error message.
 */
wasmer_result_t wasmer_module_instantiate(const wasmer_module_t *module,
                                          wasmer_instance_t **instance,
                                          wasmer_import_t *imports,
                                          int imports_len);

/**
 * Serialize the given Module.
 *
 * The caller owns the object and should call `wasmer_serialized_module_destroy` to free it.
 *
 * Returns `wasmer_result_t::WASMER_OK` upon success.
 *
 * Returns `wasmer_result_t::WASMER_ERROR` upon failure. Use `wasmer_last_error_length`
 * and `wasmer_last_error_message` to get an error message.
 */
wasmer_result_t wasmer_module_serialize(wasmer_serialized_module_t **serialized_module,
                                        const wasmer_module_t *module);

/**
 * Get bytes of the serialized module.
 */
wasmer_byte_array wasmer_serialized_module_bytes(const wasmer_serialized_module_t *serialized_module);

/**
 * Frees memory for the given serialized Module.
 */
void wasmer_serialized_module_destroy(wasmer_serialized_module_t *serialized_module);

/**
 * Transform a sequence of bytes into a serialized module.
 *
 * The caller owns the object and should call `wasmer_serialized_module_destroy` to free it.
 *
 * Returns `wasmer_result_t::WASMER_OK` upon success.
 *
 * Returns `wasmer_result_t::WASMER_ERROR` upon failure. Use `wasmer_last_error_length`
 * and `wasmer_last_error_message` to get an error message.
 */
wasmer_result_t wasmer_serialized_module_from_bytes(wasmer_serialized_module_t **serialized_module,
                                                    const uint8_t *serialized_module_bytes,
                                                    uint32_t serialized_module_bytes_length);

/**
 * Frees memory for the given Table
 */
void wasmer_table_destroy(wasmer_table_t *table);

/**
 * Grows a Table by the given number of elements.
 *
 * Returns `wasmer_result_t::WASMER_OK` upon success.
 *
 * Returns `wasmer_result_t::WASMER_ERROR` upon failure. Use `wasmer_last_error_length`
 * and `wasmer_last_error_message` to get an error message.
 */
wasmer_result_t wasmer_table_grow(wasmer_table_t *table, uint32_t delta);

/**
 * Returns the current length of the given Table
 */
uint32_t wasmer_table_length(wasmer_table_t *table);

/**
 * Creates a new Table for the given descriptor and initializes the given
 * pointer to pointer to a pointer to the new Table.
 *
 * The caller owns the object and should call `wasmer_table_destroy` to free it.
 *
 * Returns `wasmer_result_t::WASMER_OK` upon success.
 *
 * Returns `wasmer_result_t::WASMER_ERROR` upon failure. Use `wasmer_last_error_length`
 * and `wasmer_last_error_message` to get an error message.
 */
wasmer_result_t wasmer_table_new(wasmer_table_t **table, wasmer_limits_t limits);

#if (!defined(_WIN32) && defined(ARCH_X86_64))
/**
 * Adds a callinfo trampoline to the builder.
 */
uintptr_t wasmer_trampoline_buffer_builder_add_callinfo_trampoline(wasmer_trampoline_buffer_builder_t *builder,
                                                                   const wasmer_trampoline_callable_t *func,
                                                                   const void *ctx,
                                                                   uint32_t num_params);
#endif

#if (!defined(_WIN32) && defined(ARCH_X86_64))
/**
 * Adds a context trampoline to the builder.
 */
uintptr_t wasmer_trampoline_buffer_builder_add_context_trampoline(wasmer_trampoline_buffer_builder_t *builder,
                                                                  const wasmer_trampoline_callable_t *func,
                                                                  const void *ctx);
#endif

#if (!defined(_WIN32) && defined(ARCH_X86_64))
/**
 * Finalizes the trampoline builder into an executable buffer.
 */
wasmer_trampoline_buffer_t *wasmer_trampoline_buffer_builder_build(wasmer_trampoline_buffer_builder_t *builder);
#endif

#if (!defined(_WIN32) && defined(ARCH_X86_64))
/**
 * Creates a new trampoline builder.
 */
wasmer_trampoline_buffer_builder_t *wasmer_trampoline_buffer_builder_new(void);
#endif

#if (!defined(_WIN32) && defined(ARCH_X86_64))
/**
 * Destroys the trampoline buffer if not null.
 */
void wasmer_trampoline_buffer_destroy(wasmer_trampoline_buffer_t *buffer);
#endif

#if (!defined(_WIN32) && defined(ARCH_X86_64))
/**
 * Returns the callable pointer for the trampoline with index `idx`.
 */
const wasmer_trampoline_callable_t *wasmer_trampoline_buffer_get_trampoline(const wasmer_trampoline_buffer_t *buffer,
                                                                            uintptr_t idx);
#endif

#if (!defined(_WIN32) && defined(ARCH_X86_64))
/**
 * Returns the context added by `add_context_trampoline`, from within the callee function.
 */
void *wasmer_trampoline_get_context(void);
#endif

/**
 * Returns true for valid wasm bytes and false for invalid bytes
 */
bool wasmer_validate(const uint8_t *wasm_bytes, uint32_t wasm_bytes_len);

#if defined(WASMER_WASI_ENABLED)
/**
 * Convenience function that creates a WASI import object with no arguments,
 * environment variables, preopened files, or mapped directories.
 *
 * This function is the same as calling [`wasmer_wasi_generate_import_object`] with all
 * empty values.
 */
wasmer_import_object_t *wasmer_wasi_generate_default_import_object(void);
#endif

#if defined(WASMER_WASI_ENABLED)
/**
 * Creates a WASI import object.
 *
 * This function treats null pointers as empty collections.
 * For example, passing null for a string in `args`, will lead to a zero
 * length argument in that position.
 */
wasmer_import_object_t *wasmer_wasi_generate_import_object(const wasmer_byte_array *args,
                                                           unsigned int args_len,
                                                           const wasmer_byte_array *envs,
                                                           unsigned int envs_len,
                                                           const wasmer_byte_array *preopened_files,
                                                           unsigned int preopened_files_len,
                                                           const wasmer_wasi_map_dir_entry_t *mapped_dirs,
                                                           unsigned int mapped_dirs_len);
#endif

#if defined(WASMER_WASI_ENABLED)
/**
 * Creates a WASI import object for a specific version.
 *
 * This function is similar to `wasmer_wasi_generate_import_object`
 * except that the first argument describes the WASI version.
 *
 * The version is expected to be of kind `Version`.
 */
wasmer_import_object_t *wasmer_wasi_generate_import_object_for_version(unsigned char version,
                                                                       const wasmer_byte_array *args,
                                                                       unsigned int args_len,
                                                                       const wasmer_byte_array *envs,
                                                                       unsigned int envs_len,
                                                                       const wasmer_byte_array *preopened_files,
                                                                       unsigned int preopened_files_len,
                                                                       const wasmer_wasi_map_dir_entry_t *mapped_dirs,
                                                                       unsigned int mapped_dirs_len);
#endif

#if defined(WASMER_WASI_ENABLED)
/**
 * Find the version of WASI used by the module.
 *
 * In case of error, the returned version is `Version::Unknown`.
 */
Version wasmer_wasi_get_version(const wasmer_module_t *module);
#endif

/**
 * Creates a WASI import object for a specific version.
 *
 * This function is similar to `wasmer_wasi_generate_import_object`
 * except that the first argument describes the WASI version.
 *
 * The version is expected to be of kind `Version`.
 */
wasmer_import_object_t *wasmer_wasi_generate_import_object_for_version(unsigned char version,
                                                                       const wasmer_byte_array *args,
                                                                       unsigned int args_len,
                                                                       const wasmer_byte_array *envs,
                                                                       unsigned int envs_len,
                                                                       const wasmer_byte_array *preopened_files,
                                                                       unsigned int preopened_files_len,
                                                                       const wasmer_wasi_map_dir_entry_t *mapped_dirs,
                                                                       unsigned int mapped_dirs_len);

/**
 * Find the version of WASI used by the module.
 *
 * In case of error, the returned version is `Version::Unknown`.
 */
Version wasmer_wasi_get_version(const wasmer_module_t *module);

#endif /* WASMER_H */<|MERGE_RESOLUTION|>--- conflicted
+++ resolved
@@ -26,27 +26,13 @@
 #include <stdint.h>
 #include <stdlib.h>
 
-<<<<<<< HEAD
-=======
 #if defined(WASMER_WASI_ENABLED)
->>>>>>> 7e05bbf0
 enum Version {
   /**
    * Version cannot be detected or is unknown.
    */
   Unknown = 0,
   /**
-<<<<<<< HEAD
-   * `wasi_unstable`.
-   */
-  Snapshot0 = 1,
-  /**
-   * `wasi_snapshot_preview1`.
-   */
-  Snapshot1 = 2,
-};
-typedef uint8_t Version;
-=======
    * Latest version. See `wasmer_wasi::WasiVersion::Latest` to
    * leran more.
    */
@@ -62,7 +48,6 @@
 };
 typedef uint8_t Version;
 #endif
->>>>>>> 7e05bbf0
 
 /**
  * List of export/import kinds.
@@ -1031,29 +1016,4 @@
 Version wasmer_wasi_get_version(const wasmer_module_t *module);
 #endif
 
-/**
- * Creates a WASI import object for a specific version.
- *
- * This function is similar to `wasmer_wasi_generate_import_object`
- * except that the first argument describes the WASI version.
- *
- * The version is expected to be of kind `Version`.
- */
-wasmer_import_object_t *wasmer_wasi_generate_import_object_for_version(unsigned char version,
-                                                                       const wasmer_byte_array *args,
-                                                                       unsigned int args_len,
-                                                                       const wasmer_byte_array *envs,
-                                                                       unsigned int envs_len,
-                                                                       const wasmer_byte_array *preopened_files,
-                                                                       unsigned int preopened_files_len,
-                                                                       const wasmer_wasi_map_dir_entry_t *mapped_dirs,
-                                                                       unsigned int mapped_dirs_len);
-
-/**
- * Find the version of WASI used by the module.
- *
- * In case of error, the returned version is `Version::Unknown`.
- */
-Version wasmer_wasi_get_version(const wasmer_module_t *module);
-
 #endif /* WASMER_H */