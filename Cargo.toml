--- conflicted
+++ resolved
@@ -14,8 +14,4 @@
 crate-type = ["cdylib"]
 
 [dependencies]
-<<<<<<< HEAD
-wasmer-runtime-c-api = { path = "../wasmer/lib/runtime-c-api", version = "0.8.0", features = ["wasi"] }
-=======
-wasmer-runtime-c-api = "0.11.0"
->>>>>>> 9985f01e
+wasmer-runtime-c-api = { version = "0.11.0", features = ["wasi"] }